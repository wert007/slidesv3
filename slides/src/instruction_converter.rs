--- conflicted
+++ resolved
@@ -4,7 +4,27 @@
 
 mod label_replacer;
 
-use crate::{binder::{self, bound_nodes::{BoundArrayIndexNodeKind, BoundArrayLiteralNodeKind, BoundAssignmentNodeKind, BoundBinaryNodeKind, BoundBlockStatementNodeKind, BoundExpressionStatementNodeKind, BoundFieldAccessNodeKind, BoundFunctionCallNodeKind, BoundFunctionDeclarationNodeKind, BoundJumpNodeKind, BoundNode, BoundNodeKind, BoundReturnStatementNodeKind, BoundSystemCallNodeKind, BoundUnaryNodeKind, BoundVariableDeclarationNodeKind, BoundVariableNodeKind}, operators::{BoundBinaryOperator, BoundUnaryOperator}, typing::{SystemCallKind, Type}}, debug::DebugFlags, diagnostics::DiagnosticBag, evaluator::{WORD_SIZE_IN_BYTES, bytes_to_word}, parser::syntax_nodes::LiteralNodeKind, text::{SourceText, TextSpan}, value::Value};
+use crate::{
+    binder::{
+        self,
+        bound_nodes::{
+            BoundArrayIndexNodeKind, BoundArrayLiteralNodeKind, BoundAssignmentNodeKind,
+            BoundBinaryNodeKind, BoundBlockStatementNodeKind, BoundExpressionStatementNodeKind,
+            BoundFieldAccessNodeKind, BoundFunctionCallNodeKind, BoundFunctionDeclarationNodeKind,
+            BoundJumpNodeKind, BoundNode, BoundNodeKind, BoundReturnStatementNodeKind,
+            BoundSystemCallNodeKind, BoundUnaryNodeKind, BoundVariableDeclarationNodeKind,
+            BoundVariableNodeKind,
+        },
+        operators::{BoundBinaryOperator, BoundUnaryOperator},
+        typing::{SystemCallKind, Type},
+    },
+    debug::DebugFlags,
+    diagnostics::DiagnosticBag,
+    evaluator::{bytes_to_word, WORD_SIZE_IN_BYTES},
+    parser::syntax_nodes::LiteralNodeKind,
+    text::{SourceText, TextSpan},
+    value::Value,
+};
 
 use self::instruction::Instruction;
 use super::evaluator::stack::Stack;
@@ -118,12 +138,17 @@
     }
 }
 
-fn convert_node(node: BoundNode, converter: &mut InstructionConverter) -> Vec<InstructionOrLabelReference> {
+fn convert_node(
+    node: BoundNode,
+    converter: &mut InstructionConverter,
+) -> Vec<InstructionOrLabelReference> {
     match node.kind {
-        BoundNodeKind::IfStatement(_) |
-        BoundNodeKind::WhileStatement(_) |
-        BoundNodeKind::ErrorExpression => unreachable!(),
-        BoundNodeKind::FunctionDeclaration(function_declaration) => convert_function_declaration(node.span, function_declaration, converter),
+        BoundNodeKind::IfStatement(_)
+        | BoundNodeKind::WhileStatement(_)
+        | BoundNodeKind::ErrorExpression => unreachable!(),
+        BoundNodeKind::FunctionDeclaration(function_declaration) => {
+            convert_function_declaration(node.span, function_declaration, converter)
+        }
         BoundNodeKind::LiteralExpression(literal) => convert_literal(node.span, literal, converter),
         BoundNodeKind::ArrayLiteralExpression(array_literal) => {
             convert_array_literal(node.span, array_literal, converter)
@@ -134,16 +159,24 @@
         BoundNodeKind::FunctionCall(function_call) => {
             convert_function_call(node.span, function_call, converter)
         }
-        BoundNodeKind::SystemCall(system_call) => convert_system_call(node.span, system_call, converter),
-        BoundNodeKind::ArrayIndex(array_index) => convert_array_index(node.span, array_index, converter),
-        BoundNodeKind::FieldAccess(field_access) => convert_field_access(node.span, field_access, converter),
+        BoundNodeKind::SystemCall(system_call) => {
+            convert_system_call(node.span, system_call, converter)
+        }
+        BoundNodeKind::ArrayIndex(array_index) => {
+            convert_array_index(node.span, array_index, converter)
+        }
+        BoundNodeKind::FieldAccess(field_access) => {
+            convert_field_access(node.span, field_access, converter)
+        }
         BoundNodeKind::BlockStatement(block_statement) => {
             convert_block_statement(node.span, block_statement, converter)
         }
         BoundNodeKind::VariableDeclaration(variable_declaration) => {
             convert_variable_declaration(node.span, variable_declaration, converter)
         }
-        BoundNodeKind::Assignment(assignment) => convert_assignment(node.span, assignment, converter),
+        BoundNodeKind::Assignment(assignment) => {
+            convert_assignment(node.span, assignment, converter)
+        }
         BoundNodeKind::ExpressionStatement(expression_statement) => {
             convert_expression_statement(node.span, expression_statement, converter)
         }
@@ -151,22 +184,26 @@
             convert_return_statement(node.span, return_statement, converter)
         }
         BoundNodeKind::Label(index) => convert_label(node.span, index),
-        BoundNodeKind::LabelReference(label_reference) => convert_label_reference(node.span, label_reference),
+        BoundNodeKind::LabelReference(label_reference) => {
+            convert_label_reference(node.span, label_reference)
+        }
         BoundNodeKind::Jump(jump) => convert_jump(node.span, jump, converter),
     }
 }
 
-fn convert_function_declaration(span: TextSpan, function_declaration: BoundFunctionDeclarationNodeKind, converter: &mut InstructionConverter) -> Vec<InstructionOrLabelReference> {
+fn convert_function_declaration(
+    span: TextSpan,
+    function_declaration: BoundFunctionDeclarationNodeKind,
+    converter: &mut InstructionConverter,
+) -> Vec<InstructionOrLabelReference> {
     let mut result = vec![];
-<<<<<<< HEAD
-    result.push(Instruction::label(function_declaration.index).span(span).into());
+    result.push(
+        Instruction::label(function_declaration.index)
+            .span(span)
+            .into(),
+    );
     for parameter in function_declaration.parameters {
         result.push(Instruction::store_in_register(parameter).span(span).into());
-=======
-    result.push(Instruction::label(function_declaration.index).into());
-    for parameter in function_declaration.parameters.into_iter().rev() {
-        result.push(Instruction::store_in_register(parameter).into());
->>>>>>> 073c7f50
     }
     result.append(&mut convert_node(*function_declaration.body, converter));
     result
@@ -207,7 +244,11 @@
     vec![Instruction::load_immediate(value).span(span).into()]
 }
 
-fn convert_string_literal(span: TextSpan, value: String, converter: &mut InstructionConverter) -> Vec<InstructionOrLabelReference> {
+fn convert_string_literal(
+    span: TextSpan,
+    value: String,
+    converter: &mut InstructionConverter,
+) -> Vec<InstructionOrLabelReference> {
     let length_in_bytes = value.len() as u64;
     let mut address = allocate(&mut converter.stack, length_in_bytes + WORD_SIZE_IN_BYTES);
     let pointer = address as _;
@@ -216,7 +257,9 @@
     let byte_groups = value.as_bytes().chunks_exact(WORD_SIZE_IN_BYTES as _);
     let remainder = byte_groups.remainder();
     for word in byte_groups {
-        let word = [word[0], word[1], word[2], word[3], word[4], word[5], word[6], word[7], ];
+        let word = [
+            word[0], word[1], word[2], word[3], word[4], word[5], word[6], word[7],
+        ];
         let word = u64::from_be_bytes(word);
         converter.stack.write_word(address, word);
         address += WORD_SIZE_IN_BYTES as usize;
@@ -248,18 +291,20 @@
     let length_in_bytes = element_count as u64 * WORD_SIZE_IN_BYTES;
     let mut address = allocate(&mut converter.stack, length_in_bytes + WORD_SIZE_IN_BYTES) as u64;
     let pointer = address;
-    converter.stack.write_word(address as _, length_in_bytes as _);
+    converter
+        .stack
+        .write_word(address as _, length_in_bytes as _);
     address += WORD_SIZE_IN_BYTES;
     match &array_literal.children[0].type_ {
         Type::Error | Type::Void => unreachable!(),
         Type::Any => todo!(),
-<<<<<<< HEAD
-        Type::Function(_) | Type::Struct(_) => todo!(),
-=======
-        Type::Function(_) |
->>>>>>> 073c7f50
-        Type::Array(_) | Type::String |
-        Type::Integer | Type::Boolean | Type::SystemCall(_) => {
+        Type::Struct(_) => todo!(),
+        Type::Function(_)
+        | Type::Array(_)
+        | Type::String
+        | Type::Integer
+        | Type::Boolean
+        | Type::SystemCall(_) => {
             for child in array_literal.children.into_iter() {
                 result.append(&mut convert_node(child, converter));
                 result.push(Instruction::write_to_stack(address as _).span(span).into());
@@ -271,15 +316,22 @@
     result
 }
 
-fn convert_variable(span: TextSpan, variable: BoundVariableNodeKind) -> Vec<InstructionOrLabelReference> {
-    vec![Instruction::load_register(variable.variable_index).span(span).into()]
+fn convert_variable(
+    span: TextSpan,
+    variable: BoundVariableNodeKind,
+) -> Vec<InstructionOrLabelReference> {
+    vec![Instruction::load_register(variable.variable_index)
+        .span(span)
+        .into()]
 }
 
 fn convert_variable_for_assignment(
     span: TextSpan,
     variable: BoundVariableNodeKind,
 ) -> Vec<InstructionOrLabelReference> {
-    vec![Instruction::store_in_register(variable.variable_index).span(span).into()]
+    vec![Instruction::store_in_register(variable.variable_index)
+        .span(span)
+        .into()]
 }
 
 fn convert_array_index_for_assignment(
@@ -300,7 +352,9 @@
 ) -> Vec<InstructionOrLabelReference> {
     let mut result = convert_node(*unary.operand, converter);
     match unary.operator_token {
-        BoundUnaryOperator::ArithmeticNegate => result.push(Instruction::twos_complement().span(span).into()),
+        BoundUnaryOperator::ArithmeticNegate => {
+            result.push(Instruction::twos_complement().span(span).into())
+        }
         BoundUnaryOperator::ArithmeticIdentity => {}
     }
     result
@@ -317,14 +371,18 @@
         BoundBinaryOperator::ArithmeticMultiplication => Instruction::multiplication(),
         BoundBinaryOperator::ArithmeticDivision => Instruction::division(),
         BoundBinaryOperator::Equals => {
-            if matches!(binary.lhs.type_, Type::Array(_) | Type::String) && matches!(binary.rhs.type_, Type::Array(_) | Type::String) {
+            if matches!(binary.lhs.type_, Type::Array(_) | Type::String)
+                && matches!(binary.rhs.type_, Type::Array(_) | Type::String)
+            {
                 Instruction::array_equals()
             } else {
                 Instruction::equals()
             }
         }
         BoundBinaryOperator::NotEquals => {
-            if matches!(binary.lhs.type_, Type::Array(_) | Type::String) && matches!(binary.rhs.type_, Type::Array(_) | Type::String) {
+            if matches!(binary.lhs.type_, Type::Array(_) | Type::String)
+                && matches!(binary.rhs.type_, Type::Array(_) | Type::String)
+            {
                 Instruction::array_not_equals()
             } else {
                 Instruction::not_equals()
@@ -335,21 +393,38 @@
         BoundBinaryOperator::LessThanEquals => Instruction::less_than_equals(),
         BoundBinaryOperator::GreaterThanEquals => Instruction::greater_than_equals(),
         BoundBinaryOperator::StringConcat => Instruction::string_concat(),
-    }.span(span);
+    }
+    .span(span);
     let mut result = vec![];
     let lhs_is_string = matches!(binary.lhs.type_, Type::String);
     let lhs_type_identifier = binary.lhs.type_.type_identifier();
     result.append(&mut convert_node(*binary.lhs, converter));
     if matches!(binary.operator_token, BoundBinaryOperator::StringConcat) && !lhs_is_string {
-        result.push(Instruction::type_identifier(lhs_type_identifier).span(span).into());
-        result.push(Instruction::system_call(SystemCallKind::ToString, 1).span(span).into());
+        result.push(
+            Instruction::type_identifier(lhs_type_identifier)
+                .span(span)
+                .into(),
+        );
+        result.push(
+            Instruction::system_call(SystemCallKind::ToString, 1)
+                .span(span)
+                .into(),
+        );
     }
     let rhs_is_string = matches!(binary.rhs.type_, Type::String);
     let rhs_type_identifier = binary.rhs.type_.type_identifier();
     result.append(&mut convert_node(*binary.rhs, converter));
     if matches!(binary.operator_token, BoundBinaryOperator::StringConcat) && !rhs_is_string {
-        result.push(Instruction::type_identifier(rhs_type_identifier).span(span).into());
-        result.push(Instruction::system_call(SystemCallKind::ToString, 1).span(span).into());
+        result.push(
+            Instruction::type_identifier(rhs_type_identifier)
+                .span(span)
+                .into(),
+        );
+        result.push(
+            Instruction::system_call(SystemCallKind::ToString, 1)
+                .span(span)
+                .into(),
+        );
     }
     result.push(operator_instruction.into());
     result
@@ -380,9 +455,17 @@
     for argument in system_call.arguments {
         let type_identifier = argument.type_.type_identifier();
         result.append(&mut convert_node(argument, converter));
-        result.push(Instruction::type_identifier(type_identifier).span(span).into());
-    }
-    result.push(Instruction::system_call(system_call.base, argument_count).span(span).into());
+        result.push(
+            Instruction::type_identifier(type_identifier)
+                .span(span)
+                .into(),
+        );
+    }
+    result.push(
+        Instruction::system_call(system_call.base, argument_count)
+            .span(span)
+            .into(),
+    );
     result
 }
 
@@ -411,9 +494,11 @@
     converter: &mut InstructionConverter,
 ) -> Vec<InstructionOrLabelReference> {
     let mut result = convert_node(*variable_declaration.initializer, converter);
-    result.push(Instruction::store_in_register(
-        variable_declaration.variable_index,
-    ).span(span).into());
+    result.push(
+        Instruction::store_in_register(variable_declaration.variable_index)
+            .span(span)
+            .into(),
+    );
     result
 }
 
@@ -467,14 +552,15 @@
     } else {
         vec![]
     };
-    result.push(Instruction::return_from_function(pushes_on_stack, return_statement.restores_variables).span(span).into());
-    result
-}
-
-fn convert_label(
-    span: TextSpan,
-    index: usize,
-) -> Vec<InstructionOrLabelReference> {
+    result.push(
+        Instruction::return_from_function(pushes_on_stack, return_statement.restores_variables)
+            .span(span)
+            .into(),
+    );
+    result
+}
+
+fn convert_label(span: TextSpan, index: usize) -> Vec<InstructionOrLabelReference> {
     vec![Instruction::label(index).span(span).into()]
 }
 
@@ -485,7 +571,8 @@
     vec![LabelReference {
         label_reference,
         span,
-    }.into()]
+    }
+    .into()]
 }
 
 fn convert_jump(
@@ -496,13 +583,20 @@
     let mut label = convert_node(*jump.target, converter);
     assert_eq!(label.len(), 1);
     let label = label.pop().unwrap();
-    let label = label.as_label().unwrap_or_else(|| panic!("{:?}", label)).label_reference;
+    let label = label
+        .as_label()
+        .unwrap_or_else(|| panic!("{:?}", label))
+        .label_reference;
     match jump.condition {
         Some(condition) => {
             let mut result = convert_node(*condition, converter);
-            result.push(Instruction::jump_to_label_conditionally(label, jump.jump_if_true).span(span).into());
+            result.push(
+                Instruction::jump_to_label_conditionally(label, jump.jump_if_true)
+                    .span(span)
+                    .into(),
+            );
             result
-        },
+        }
         None => vec![Instruction::jump_to_label(label).span(span).into()],
     }
 }