#[cfg(test)]
mod tests;

use std::ops::Deref;

use num_enum::TryFromPrimitive;

#[derive(PartialEq, Eq, Debug, Clone)]
pub enum Type {
    Error,
    Void,
    Any,
    Integer,
    Boolean,
    SystemCall(SystemCallKind),
    Array(Box<Type>),
    String,
    Function(Box<FunctionType>),
    Struct(Box<StructType>),
}

impl Type {
    pub fn array(base_type: Type) -> Self {
        Self::Array(Box::new(base_type))
    }

    pub fn can_be_converted_to(&self, other: &Type) -> bool {
        self == other || other == &Type::Any
    }

    pub fn as_system_call(&self) -> Option<SystemCallKind> {
        if let Self::SystemCall(v) = *self {
            Some(v)
        } else {
            None
        }
    }

    pub fn array_base_type(&self) -> Option<&Type> {
        if let Self::Array(v) = self {
            Some(v)
        } else {
            None
        }
    }

    pub fn type_identifier(&self) -> u64 {
        match self {
            Type::Array(base_type) => {
                let mut array_count = 0u8;
                let mut base_type = base_type;
                while let &Type::Array(child) = &base_type.deref() {
                    base_type = &child;
                    array_count += 1;
                }
                let base_type: u64 = base_type.type_identifier();
                (base_type << 8) + (array_count << 1) as u64 + 1
            }
            Type::Error => 0,
            Type::Any => 2,
            Type::Void => 4,
            Type::Integer => 6,
            Type::Boolean => 8,
            Type::String => 10,
            Type::SystemCall(kind) => (((*kind as u8) as u64) << 5) + 16,
<<<<<<< HEAD
            Type::Struct(_) |
            Type::Function(_) => unimplemented!(),
=======
            Type::Function(_) => {
                eprintln!("Unimplented type_identifer for functions expected..");
                u64::MAX
            },
>>>>>>> 073c7f50
        }
    }

    pub fn from_type_identifier(value: u64) -> Option<Self> {
        match value {
            0 => Some(Self::Error),
            2 => Some(Self::Any),
            4 => Some(Self::Void),
            6 => Some(Self::Integer),
            8 => Some(Self::Boolean),
            10 => Some(Self::String),
            _ => {
                if value & 1 == 1 {
                    let base_type = Self::from_type_identifier(value >> 8)?;
                    let mut result = Type::array(base_type);
                    let array_count = (value >> 1) & 0xFF;
                    for _ in 0..array_count {
                        result = Type::array(result);
                    }
                    Some(result)
                } else if value & 31 == 16 {
                    let kind =
                        SystemCallKind::try_from_primitive(((value >> 5) & 0xFF) as u8).ok()?;
                    Some(Self::SystemCall(kind))
                } else {
                    None
                }
            }
        }
    }
}

impl std::fmt::Display for Type {
    fn fmt(&self, f: &mut std::fmt::Formatter<'_>) -> std::fmt::Result {
        match self {
            Type::Error => write!(f, "error"),
            Type::Void => write!(f, "void"),
            Type::Any => write!(f, "any"),
            Type::Integer => write!(f, "int"),
            Type::Boolean => write!(f, "bool"),
            Type::SystemCall(system_call) => write!(f, "system call {}", system_call),
            Type::Array(base) => write!(f, "{}[]", base),
            Type::String => write!(f, "string"),
            Type::Function(function_type) => {
                write!(f, "fn {}", function_type)
            }
            Type::Struct(struct_type) => {
                write!(f, "struct {}", struct_type)
            }
        }
    }
}

#[derive(TryFromPrimitive, PartialEq, Eq, Debug, Clone, Copy)]
#[repr(u8)]
pub enum SystemCallKind {
    Print,
    ToString,
    ArrayLength,
}

impl std::fmt::Display for SystemCallKind {
    fn fmt(&self, f: &mut std::fmt::Formatter<'_>) -> std::fmt::Result {
        write!(
            f,
            "{}",
            match self {
                SystemCallKind::Print => "print",
                SystemCallKind::ToString => "to$string",
                SystemCallKind::ArrayLength => "array$length",
            }
        )
    }
}

#[derive(PartialEq, Eq, Debug, Clone)]
pub struct FunctionType {
    pub parameter_types: Vec<Type>,
    pub this_type: Option<Type>,
    pub return_type: Type,
    pub system_call_kind: Option<SystemCallKind>,
}

impl std::fmt::Display for FunctionType {
    fn fmt(&self, f: &mut std::fmt::Formatter<'_>) -> std::fmt::Result {
        write!(f, "(")?;
        let mut is_first = true;
        for parameter in &self.parameter_types {
            if !is_first {
                write!(f, ", ")?;
            }
            is_first = false;
            write!(f, "{}", parameter)?;
        }
        write!(f, ")")?;
        if self.return_type != Type::Void {
            write!(f, " -> {}", self.return_type)?;
        }
        Ok(())
    }
}

impl FunctionType {
    pub fn error() -> Self {
        Self {
            parameter_types: vec![],
            this_type: None,
            return_type: Type::Void,
            system_call_kind: None,
        }
    }
}

#[derive(PartialEq, Eq, Debug, Clone)]
pub struct StructType {
    pub id: u64,
    pub fields: Vec<Type>,
}

impl std::fmt::Display for StructType {
    fn fmt(&self, f: &mut std::fmt::Formatter<'_>) -> std::fmt::Result {
        write!(f, "t{} {{\n", self.id)?;
        for (index, field_type) in self.fields.iter().enumerate() {
            write!(f, "field{}: {};\n", index, field_type)?;
        }
        write!(f, "}}")
    }
}<|MERGE_RESOLUTION|>--- conflicted
+++ resolved
@@ -63,15 +63,10 @@
             Type::Boolean => 8,
             Type::String => 10,
             Type::SystemCall(kind) => (((*kind as u8) as u64) << 5) + 16,
-<<<<<<< HEAD
-            Type::Struct(_) |
-            Type::Function(_) => unimplemented!(),
-=======
-            Type::Function(_) => {
+            Type::Struct(_) | Type::Function(_) => {
                 eprintln!("Unimplented type_identifer for functions expected..");
                 u64::MAX
-            },
->>>>>>> 073c7f50
+            }
         }
     }
 
