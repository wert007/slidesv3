--- conflicted
+++ resolved
@@ -241,7 +241,11 @@
         self.report(message, span);
     }
 
-<<<<<<< HEAD
+    pub fn report_cannot_print_type(&mut self, span: TextSpan, type_: &Type) {
+        let message = format!("Cannot print values of type {}.", type_);
+        self.report(message, span);
+    }
+
     // Runtime Errors
     pub fn index_out_of_bounds(&mut self, span: Option<TextSpan>, index: i64, length: u64) {
         let message = format!(
@@ -252,12 +256,10 @@
     }
 
     pub fn no_heap_memory_left(&mut self, span: Option<TextSpan>, needed_memory_in_bytes: u64) {
-        let message = format!("Out of memory. No heap memory for {} bytes left.", needed_memory_in_bytes);
+        let message = format!(
+            "Out of memory. No heap memory for {} bytes left.",
+            needed_memory_in_bytes
+        );
         self.report_runtime(message, span);
-=======
-    pub fn report_cannot_print_type(&mut self, span: TextSpan, type_: &Type) {
-        let message = format!("Cannot print values of type {}.", type_);
-        self.report(message, span);
->>>>>>> 073c7f50
     }
 }